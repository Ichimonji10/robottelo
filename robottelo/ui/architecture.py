# -*- encoding: utf-8 -*-
# vim: ts=4 sw=4 expandtab ai

"""
Implements Architecture UI
"""

from robottelo.ui.base import Base
from robottelo.ui.locators import locators, common_locators


class Architecture(Base):
    """
    Manipulates architecture from UI
    """

    def __init__(self, browser):
        """
        Sets up the browser object.
        """
        self.browser = browser

    def _configure_arch(self, os_name=None):
        """
        Configures architecture details like: OS name
        """
        if os_name:
            self.select_entity("arch.os_name", "arch.select_os_name",
                               os_name, None)

    def create(self, name, os_name=None):
        """
        Creates new architecture from UI with existing OS
        """

        self.wait_until_element(locators["arch.new"]).click()

        if self.wait_until_element(locators["arch.name"]):
            self.field_update("arch.name", name)
<<<<<<< HEAD
            self._configure_arch(os_name)
            self.find_element(locators["arch.submit"]).click()
            self.wait_for_ajax()
        else:
            raise Exception(
                "Could not create new architecture '%s'" % name)
=======
        if os_name:
            self.select_entity("arch.os_name", "arch.select_os_name",
                               os_name, None)
        self.find_element(common_locators["submit"]).click()
        self.wait_for_ajax()
>>>>>>> ed423558

    def delete(self, name, really):
        """
        Delete existing architecture from UI
        """

        element = self.search(name, locators['arch.delete'])

        if element:
            element.click()
            if really:
                alert = self.browser.switch_to_alert()
                alert.accept()
            else:
                alert = self.browser.switch_to_alert()
                alert.dismiss()
        else:
            raise Exception(
                "Could not delete the architecture '%s'" % name)

    def update(self, old_name, new_name=None, os_name=None):
        """
        Update existing arch's name and OS
        """

        element = self.search(old_name, locators['arch.arch_name'])

        if element:
            element.click()
            if self.wait_until_element(locators["arch.name"]):
<<<<<<< HEAD
                self.field_update("arch.name", new_name)
                self._configure_arch(os_name)
                self.find_element(locators["arch.submit"]).click()
                self.wait_for_ajax()
        else:
            raise Exception(
                "Could not update the architecture '%s'" % old_name)
=======
                self.field_update("arch.name", newname)
            if new_osname:
                self.select_entity("arch.os_name", "arch.select_os_name",
                                   new_osname, None)
            self.find_element(common_locators["submit"]).click()
            self.wait_for_ajax()
>>>>>>> ed423558
<|MERGE_RESOLUTION|>--- conflicted
+++ resolved
@@ -37,20 +37,12 @@
 
         if self.wait_until_element(locators["arch.name"]):
             self.field_update("arch.name", name)
-<<<<<<< HEAD
             self._configure_arch(os_name)
-            self.find_element(locators["arch.submit"]).click()
+            self.find_element(common_locators["submit"]).click()
             self.wait_for_ajax()
         else:
             raise Exception(
                 "Could not create new architecture '%s'" % name)
-=======
-        if os_name:
-            self.select_entity("arch.os_name", "arch.select_os_name",
-                               os_name, None)
-        self.find_element(common_locators["submit"]).click()
-        self.wait_for_ajax()
->>>>>>> ed423558
 
     def delete(self, name, really):
         """
@@ -81,19 +73,10 @@
         if element:
             element.click()
             if self.wait_until_element(locators["arch.name"]):
-<<<<<<< HEAD
                 self.field_update("arch.name", new_name)
                 self._configure_arch(os_name)
-                self.find_element(locators["arch.submit"]).click()
+                self.find_element(common_locators["submit"]).click()
                 self.wait_for_ajax()
         else:
             raise Exception(
-                "Could not update the architecture '%s'" % old_name)
-=======
-                self.field_update("arch.name", newname)
-            if new_osname:
-                self.select_entity("arch.os_name", "arch.select_os_name",
-                                   new_osname, None)
-            self.find_element(common_locators["submit"]).click()
-            self.wait_for_ajax()
->>>>>>> ed423558
+                "Could not update the architecture '%s'" % old_name)