# -*- encoding: utf-8 -*-
# vim: ts=4 sw=4 expandtab ai

"""
Implements different locators for UI
"""

from selenium.webdriver.common.by import By


menu_locators = {
    # Menus

    # Monitor Menu
    "menu.monitor": (
        By.XPATH,
        "//div[contains(@style,'static')]//a[@id='monitor_menu']"),
    "menu.dashboard": (
        By.XPATH,
        ("//div[contains(@style,'static') or contains(@style,'fixed')]"
         "//a[@id='menu_item_dashboard']")),
    "menu.content_dashboard": (
        By.XPATH,
        ("//div[contains(@style,'static') or contains(@style,'fixed')]"
         "//a[@id='menu_item_content_dashboard']")),
    "menu.reports": (
        By.XPATH,
        "//div[contains(@style,'static')]//a[@id='menu_item_reports']"),
    "menu.facts": (
        By.XPATH,
        "//div[contains(@style,'static')]//a[@id='menu_item_fact_values']"),
    "menu.statistics": (
        By.XPATH,
        "//div[contains(@style,'static')]//a[@id='menu_item_statistics']"),
    "menu.trends": (
        By.XPATH,
        "//div[contains(@style,'static')]//a[@id='menu_item_trends']"),
    "menu.audits": (
        By.XPATH,
        "//div[contains(@style,'static')]//a[@id='menu_item_audits']"),

    # Content Menu
    "menu.content": (
        By.XPATH,
        ("//div[contains(@style,'static') or contains(@style, 'fixed')]"
         "//a[@id='content_menu']")),
    "menu.life_cycle_environments": (
        By.XPATH,
        ("//div[contains(@style,'static') or contains(@style, 'fixed')]"
         "//li[contains(@class,'menu_tab_katello')]"
         "/a[@id='menu_item_environments']")),
    "menu.red_hat_subscriptions": (
        By.XPATH,
        ("//div[contains(@style,'static')]"
            "//a[@id='menu_item_red_hat_subscriptions']")),
    "menu.subscription_manager_applications": (
        By.XPATH,
        ("//div[contains(@style,'static')]"
            "//a[@id='menu_item_subscription_manager_applications']")),
    "menu.activation_keys": (
        By.XPATH,
        ("//div[contains(@style,'static')]"
            "//a[@id='menu_item_activation_keys']")),
    "menu.red_hat_repositories": (
        By.XPATH,
        ("//div[contains(@style,'static')]"
            "//a[@id='menu_item_redhat_provider']")),
    "menu.products": (
        By.XPATH,
        "//div[contains(@style,'static')]//a[@id='menu_item_products']"),
    "menu.gpg_keys": (
        By.XPATH,
        "//div[contains(@style,'static')]//a[@id='menu_item_gpg_keys']"),
    "menu.sync_status": (
        By.XPATH,
        ("//div[contains(@style,'static') or contains(@style, 'fixed')]"
         "//a[@id='menu_item_sync_status']")),
    "menu.sync_plans": (
        By.XPATH,
        "//div[contains(@style,'static')]//a[@id='menu_item_sync_plans']"),
    "menu.sync_schedules": (
        By.XPATH,
        "//div[contains(@style,'static')]//a[@id='menu_item_sync_schedules']"),
    "menu.content_view_definitions": (
        By.XPATH,
        ("//div[contains(@style,'static')]"
            "//a[@id='menu_item_content_view_definitions']")),
    "menu.content_search": (
        By.XPATH,
        "//div[contains(@style,'static')]//a[@id='menu_item_content_search']"),
    "menu.changeset_management": (
        By.XPATH,
        ("//div[contains(@style,'static')]"
            "//a[@id='menu_item_changeset_management']")),
    "menu.changeset_history": (
        By.XPATH,
        ("//div[contains(@style,'static')]"
            "//a[@id='menu_item_changeset_history']")),

    # Hosts Menu
    "menu.hosts": (
        By.XPATH,
        ("//div[contains(@style,'static') or contains(@style,'fixed')]"
            "//a[@id='hosts_menu']")),
    "menu.all_hosts": (
        By.XPATH,
        ("//div[contains(@style,'static') or contains(@style,'fixed')]"
            "//a[@id='menu_item_hosts']")),
    "menu.registered_systems": (
        By.XPATH,
        ("//div[contains(@style,'static')]"
            "//a[@id='menu_item_systems']")),
    "menu.system_groups": (
        By.XPATH,
        ("//div[contains(@style,'static')]"
            "//a[@id='menu_item_system_groups']")),
    "menu.operating_systems": (
        By.XPATH,
        ("//div[contains(@style,'static') or contains(@style,'fixed')]"
            "//a[@id='menu_item_operatingsystems']")),
    "menu.provisioning_templates": (
        By.XPATH,
        ("//div[contains(@style,'static')]"
            "//a[@id='menu_item_config_templates']")),
    "menu.partition_tables": (
        By.XPATH,
        ("//div[contains(@style,'static') or contains(@style, 'fixed')]"
         "//a[@id='menu_item_ptables']")),
    "menu.installation_media": (
        By.XPATH,
        ("//div[contains(@style,'static') or contains(@style, 'fixed')]"
         "//a[@id='menu_item_media']")),
    "menu.hardware_models": (
        By.XPATH,
        "//div[contains(@style,'static')]//a[@id='menu_item_models']"),
    "menu.architectures": (
        By.XPATH,
        ("//div[contains(@style,'static') or contains(@style, 'fixed')]"
         "//a[@id='menu_item_architectures']")),

    # Configure Menu
    "menu.configure": (
        By.XPATH,
        "//div[contains(@style,'static')]//a[@id='configure_menu']"),
    "menu.host_groups": (
        By.XPATH,
        "//div[contains(@style,'static')]//a[@id='menu_item_hostgroups']"),
    "menu.global_parameters": (
        By.XPATH,
        ("//div[contains(@style,'static')]"
            "//a[@id='menu_item_common_parameters']")),
    "menu.environments": (
        By.XPATH,
        ("//div[contains(@style,'static') or contains(@style, 'fixed')]"
         "//li[contains(@class,'menu_tab_environments')]"
         "/a[@id='menu_item_environments']")),
    "menu.puppet_classes": (
        By.XPATH,
        "//div[contains(@style,'static')]//a[@id='menu_item_puppetclasses']"),
    "menu.smart_variables": (
        By.XPATH,
        "//div[contains(@style,'static')]//a[@id='menu_item_lookup_keys']"),

    # Infrastructure Menu
    "menu.infrastructure": (
        By.XPATH,
        ("//div[contains(@style,'static') or contains(@style,'fixed')]"
            "//a[@id='infrastructure_menu']")),
    "menu.smart_proxies": (
        By.XPATH,
        "//div[contains(@style,'static')]//a[@id='menu_item_smart_proxies']"),
    "menu.compute_resources": (
        By.XPATH,
        ("//div[contains(@style,'static') or contains(@style, 'fixed')]"
            "//a[@id='menu_item_compute_resources']")),
    "menu.subnets": (
        By.XPATH,
        "//div[contains(@style,'static')]//a[@id='menu_item_subnets']"),
    "menu.domains": (
        By.XPATH,
        "//div[contains(@style,'static')]//a[@id='menu_item_domains']"),

    # Administer Menu
    "menu.administer": (
        By.XPATH,
<<<<<<< HEAD
        ("//div[contains(@style,'static') or contains(@style,'fixed')]"
=======
        ("//div[contains(@style,'static') or contains(@style, 'fixed')]"
>>>>>>> 69856bbd
         "//a[@id='administer_menu']")),
    "menu.ldap_auth": (
        By.XPATH,
        ("//div[contains(@style,'static')]"
            "//a[@id='menu_item_auth_source_ldaps']")),
    "menu.users": (
        By.XPATH,
<<<<<<< HEAD
        ("//div[contains(@style,'static') or contains(@style,'fixed')]"
=======
        ("//div[contains(@style,'static') or contains(@style, 'fixed')]"
>>>>>>> 69856bbd
         "//a[@id='menu_item_users']")),
    "menu.user_groups": (
        By.XPATH,
        "//div[contains(@style,'static')]//a[@id='menu_item_usergroups']"),
    "menu.roles": (
        By.XPATH,
        "//div[contains(@style,'static')]//a[@id='menu_item_roles']"),
    "menu.bookmarks": (
        By.XPATH,
        "//div[contains(@style,'static')]//a[@id='menu_item_bookmarks']"),
    "menu.settings": (
        By.XPATH,
        "//div[contains(@style,'static')]//a[@id='menu_item_settings']"),
    "menu.about": (
        By.XPATH,
        "//div[contains(@style,'static')]//a[@id='menu_item_about_index']"),

    # Account Menu
    "menu.account": (By.XPATH, "//a[@id='account_menu']"),
    "menu.sign_out": (By.XPATH, "//a[@id='menu_item_logout']"),
    "menu.my_account": (By.XPATH, "//a[@id='menu_item_my_account']"),

    # Orgs
    "org.any_context": (
        By.XPATH,
        ("//div[contains(@style,'static') or contains(@style,'fixed')]"
            "//li[contains(@class,'org-switcher')]/a")),
    "org.manage_org": (
        By.XPATH,
        ("//div[contains(@style,'static') or contains(@style,'fixed')]"
            "//a[@class='manage-menu' and contains(@href, 'organizations')]")),
    "org.nav_current_org": (
        By.XPATH,
        ("//div[contains(@style,'static') or contains(@style,'fixed')]"
            "//li[contains(@class,'org-switcher')]"
            "//li/a[@data-toggle='dropdown']")),
    "org.current_org": (
        By.XPATH,
        ("//div[contains(@style,'static') or contains(@style,'fixed')]"
            "//li[contains(@class,'org-switcher')]/a")),
    "org.select_org": (
        By.XPATH,
        ("//div[contains(@style,'static') or contains(@style,'fixed')]"
         "//a[@href='/organizations/clear']/../../li/a[contains(.,'%s')]"))
}

tab_locators = {

    #common
    "tab_primary": (By.XPATH, "//a[@href='#primary']"),
    #Third level UI
    "tab_org": (By.XPATH, "//a[@href='#organizations']"),

    #Operating System
    #Third level UI
    "operatingsys.tab_primary": (By.XPATH, "//a[@href='#primary']"),
    "operatingsys.tab_ptable": (By.XPATH, "//a[@href='#ptable']"),
    "operatingsys.tab_medium": (By.XPATH, "//a[@href='#media']"),
    "operatingsys.tab_templates": (By.XPATH, "//a[@href='#templates']"),
    "operatingsys.tab_parameters": (By.XPATH, "//a[@href='#params']"),

    #Host
    #Third level UI

    "host.tab_network": (By.XPATH, "//a[@href='#network']"),
    "host.tab_os": (By.XPATH, "//a[@href='#os']"),
    "host.tab_vm": (By.XPATH, "//a[@href='#compute_resource']"),
    "host.tab_params": (By.XPATH, "//a[@href='#params']"),
    "host.tab_info": (By.XPATH, "//a[@href='#info']"),

    #Provisioning Templates
    #Third level UI

    "provision.tab_type": (By.XPATH, "//a[@href='#template_type']"),
    "provision.tab_association": (By.XPATH,
                                  "//a[@href='#template_associations']"),
    "provision.tab_history": (By.XPATH, "//a[@href='#history']"),

    #Users
    #Third level UI

    "users.tab_primary": (By.XPATH, "//a[@href='#primary']"),
    "users.tab_roles": (By.XPATH, "//a[@href='#roles']"),
    "users.tab_filters": (By.XPATH, "//a[@href='#filters']"),

    "prd.tab_details": (
        By.XPATH, "//li[contains(@ng-class,'info')]"),
    "prd.tab_repos": (
        By.XPATH, "//a[@class='ng-scope' and contains(@href,'repositories')]")}


common_locators = {

    #common locators

    # Notifications
    "notif.error": (
        By.XPATH, "//div[contains(@class, 'jnotify-notification-error')]"),
    "notif.warning": (
        By.XPATH, "//div[contains(@class, 'jnotify-notification-warning')]"),
    "notif.success": (
        By.XPATH, "//div[contains(@class, 'jnotify-notification-success')]"),
    "notif.close": (
        By.XPATH, "//a[@class='jnotify-close']"),

    "alert.success": (
        By.XPATH, "//div[contains(@class, 'alert-success')]"),
    "alert.error": (
        By.XPATH, "//div[contains(@class, 'alert-danger')]"),

    "entity_select": (
        By.XPATH,
        "//div[@class='ms-selectable']//span[contains(.,'%s')]"),
    "entity_deselect": (
        By.XPATH,
        "//div[@class='ms-selection']//span[contains(.,'%s')]"),
    "entity_checkbox": (
        By.XPATH,
        "//ul[@class='inputs-list']/li/label[normalize-space(.)='%s']"),

    "search": (By.ID, "search"),
    "search_button": (By.XPATH, "//button[contains(@type,'submit')]"),
    "submit": (By.NAME, "commit"),
    "filter": (By.XPATH, "//div[@id='ms-%s_ids']//input[@class='ms-filter']"),
    "parameter_tab": (By.XPATH, "//a[contains(., 'Parameters')]"),
    "add_parameter": (
        By.XPATH, "//a[contains(text(),'+ Add Parameter')]"),
    "parameter_name": (By.XPATH, "//input[@placeholder='Name']"),
    "parameter_value": (By.XPATH, "//textarea[@placeholder='Value']"),
    "parameter_remove": (
        By.XPATH, "//div/input[@value='%s']/following-sibling::span/a/i"),

    # Katello Common Locators
    "confirm_remove": (By.XPATH, "//button[contains(@ng-click,'ok')]"),
    "create": (By.XPATH, "//button[contains(@ng-click,'Save')]"),
    "save": (By.XPATH, "//button[contains(@ng-click,'save')]"),
    "cancel": (By.XPATH, "//button[contains(@ng-click,'Cancel')]"),
    "name": (By.ID, "name"),
    "label": (By.ID, "label"),
    "description": (By.ID, "description"),
    "kt_search": (By.XPATH, "//input[@ng-model='table.searchTerm']"),
    "kt_search_button": (
        By.XPATH,
        "//button[@ng-click='table.search(table.searchTerm)']"),
    # Katello common Product and Repo locators
    "gpg_key": (By.ID, "gpg_key_id"),
    "name_haserror": (
        By.XPATH,
        ("//label[@for='name']/../../"
         "div[contains(@class,'has-error')]"))}

locators = {

    # Login
    "login.username": (By.ID, "login_login"),
    "login.password": (By.ID, "login_password"),
    "login.gravatar": (By.XPATH, "//img[contains(@class, 'avatar')]"),

    # Organizations
    "org.new": (
        By.XPATH,
        ("//a[@class='btn btn-success'"
            "and contains(@href, '/organizations/new')]")),
    "org.name": (By.ID, "organization_name"),
    "org.proceed_to_edit": (
        By.XPATH,
        "//a[@class='btn btn-default' and contains(@href, '/edit')]"),
    "org.org_name": (By.LINK_TEXT, "%s"),
    "org.dropdown": (
        By.XPATH,
        ("//a[normalize-space(.)='%s' and contains(@href,'organizations')]"
            "/../../td/div/a[@data-toggle='dropdown']")),
    "org.delete": (
        By.XPATH,
        "//a[@class='delete' and contains(@data-confirm, '%s')]"),

    #Operating system (OS)
    "operatingsys.new": (
        By.XPATH, "//a[contains(@href, '/operatingsystems/new')]"),
    "operatingsys.name": (By.ID, "operatingsystem_name"),
    "operatingsys.major_version": (By.ID, "operatingsystem_major"),
    "operatingsys.minor_version": (By.ID, "operatingsystem_minor"),
    "operatingsys.family": (By.ID, "operatingsystem_family"),
    "operatingsys.delete": (
        By.XPATH, "//a[@class='delete' and contains(@data-confirm, '%s')]"),
    "operatingsys.operatingsys_name": (By.XPATH, "//a[contains(., '%s')]"),
    "operatingsys.template": (
        By.ID,
        "operatingsystem_os_default_templates_attributes_0_config_template_id"
    ),

    #Compute Resource

    "resource.new": (
        By.XPATH, "//a[contains(@href, '/compute_resources/new')]"),
    "resource.name": (By.ID, "compute_resource_name"),
    "resource.provider_type": (
        By.XPATH,
        "//select[@id='compute_resource_provider']"),
    "resource.description": (By.ID, "compute_resource_description"),
    "resource.test_connection": (
        By.XPATH,
        "//a[contains(@data-url, '/compute_resources/test_connection')]"),
    "resource.url": (By.XPATH, "//input[@id='compute_resource_url']"),
    "resource.user": (By.ID, "compute_resource_user"),
    "resource.password": (By.ID, "compute_resource_password"),
    "resource.region": (By.ID, "compute_resource_region"),
    "resource.select_name": (
        By.XPATH,
        ("//a[contains(@href,'compute_resources')"
            "and normalize-space(.)='%s']")),
    "resource.dropdown": (By.XPATH, "//a[contains(@href,'%s')]/../../a"),
    "resource.delete": (
        By.XPATH, "//a[@class='delete' and contains(@data-confirm, '%s')]"),
    "resource.edit": (
        By.XPATH, "//a[contains(.,'Edit') and contains(@href,'%s')]"),

    #resource - libvirt
    "resource.libvirt_display": (By.ID, "compute_resource_display_type"),
    "resource.libvirt_console_passwd": (
        By.ID, "compute_resource_set_console_password"),

    #resource - openstack
    "resource.rhos_tenant": (By.ID, "compute_resource_tenant"),

    #Hosts

    #host.primary
    "host.new": (By.XPATH, "//a[contains(@href, '/hosts/new')]"),
    "host.name": (By.ID, "host_name"),
    "host.clone": (
        By.XPATH, "//a[contains(@href,'%s') and contains(.,'Clone')]"),
    "host.delete": (
        By.XPATH, "//a[@class='delete' and contains(@data-confirm, '%s')]"),
    "host.group": (By.ID, "host_hostgroup_id"),
    "host.deploy": (By.ID, "host_compute_resource_id"),
    "host.environment": (By.ID, "host_environment_id"),
    "host.dropdown": (
        By.XPATH,
        ("//a[contains(@href,'%s')]"
            "/../../a[contains(@data-toggle,'dropdown')]")),
    "host.select_name": (
        By.XPATH,
        ("//input[contains(@id,'host_ids')]"
            "/../../td[@class='ellipsis']/a[contains(@href,'%s')]")),

    #host.network
    "host.mac": (By.ID, "host_mac"),
    "host.domain": (By.ID, "host_domain_id"),
    "host.subnet": (By.ID, "host_subnet_id"),
    "host.ip": (By.ID, "host_ip"),

    #host.os
    "host.arch": (By.ID, "host_architecture_id"),
    "host.os": (By.ID, "host_operatingsystem_id"),
    "host.org": (By.ID, "host_organization_id"),
    "host.edit": (By.XPATH,
                  "//a[@class='btn btn-default' and contains(@href,'edit')]"),
    "host.puppet_ca": (By.ID, "host_puppet_ca_proxy_id"),
    "host.puppet_master": (By.ID, "host_puppet_proxy_id"),
    "host.provision": (By.ID, "host_build"),
    "host.media": (By.ID, "host_medium_id"),
    "host.ptable": (By.ID, "host_ptable_id"),
    "host.custom_ptables": (By.ID, "host_disk"),
    "host.root_pass": (By.ID, "host_root_pass"),
    "host.provision_template": (
        By.XPATH,
        "//div[contains(.,'Provisioning Templates')]/../div/a[@class='btn']"),

    #host.vm (NOTE:- visible only when selecting a compute resource)
    "host.vm_cpus": (By.ID, "host_compute_attributes_cpus"),
    "host.vm_memory": (By.ID, "host_compute_attributes_memory"),
    "host.vm_start": (By.ID, "host_compute_attributes_start"),
    "host.vm_addstorage": (
        By.XPATH, "//fieldset[@id='storage_volumes']/a"),
    "host.vm_addnic": (
        By.XPATH, "//fieldset[@id='network_interfaces']/a"),


    #Provisions

    #provision.primary
    "provision.template_new": (
        By.XPATH, "//a[contains(@href, '/config_templates/new')]"),
    "provision.template_select": (
        By.XPATH,
        ("//a[contains(@href, 'config_templates')"
            "and normalize-space(.)='%s']")),
    "provision.template_name": (
        By.ID, "config_template_name"),
    "provision.template_template": (
        By.XPATH, "//input[@id='config_template_template']"),
    "provision.template_delete": (
        By.XPATH, "//a[contains(@data-confirm, '%s')]"),

    #provision.type
    "provision.template_type": (
        By.ID, "config_template_template_kind_id"),
    "provision.template_snippet": (
        By.ID, "config_template_snippet"),

    #provision.association
    "provision.select_os": (
        By.XPATH, "//li/span[contains(., '%s')]"),
    "provision.associate_os": (
        By.XPATH,
        ("//label[@class='operatingsystem'"
            "and contains(., '%s')]/input[@type='checkbox']")),

    # Hostgroups

    "hostgroups.new": (By.XPATH, "//a[contains(@href, '/hostgroups/new')]"),
    "hostgroups.name": (By.ID, "hostgroup_name"),
    "hostgroups.parent": (By.ID, "hostgroup_parent_id"),
    "hostgroups.environment": (By.ID, "hostgroup_environment_id"),
    "hostgroups.hostgroup": (By.XPATH, "//a[contains(.,'%s')]"),
    "hostgroups.dropdown": (
        By.XPATH,
        ("//a[contains(@href,'%s')]"
            "/../../a[contains(@data-toggle,'dropdown')]")),
    "hostgroups.delete": (
        By.XPATH,
        "//a[contains(@href,'%s') and contains(@class,'delete')]"),

    #Users

    # Users.primary
    "users.new": (By.XPATH, "//a[contains(@href, '/users/new')]"),
    "users.username": (By.ID, "user_login"),
    "users.firstname": (By.ID, "user_firstname"),
    "users.lastname": (By.ID, "user_lastname"),
    "users.email": (By.ID, "user_mail"),
    "users.language": (By.ID, "user_locale"),
    "users.authorized_by": (By.ID, "user_auth_source_id"),
    "users.password": (By.ID, "user_password"),
    "users.password_confirmation": (By.ID, "user_password_confirmation"),
    "users.user": (By.XPATH, "//a[contains(., '%s')]"),
    "users.delete": (
        By.XPATH, "//a[@class='delete' and contains(@data-confirm, '%s')]"),

    #users.roles
    "users.admin_role": (By.ID, "user_admin"),

    #User Groups
    "usergroups.new": (By.XPATH, "//a[contains(@href, '/usergroups/new')]"),
    "usergroups.name": (By.ID, "usergroup_name"),
    "usergroups.usergroup": (By.XPATH, "//a[contains(., '%s')]"),
    "usergroups.delete": (
        By.XPATH, "//a[@class='delete' and contains(@data-confirm, '%s')]"),

    #Roles
    "roles.new": (By.XPATH, "//a[contains(@href, '/roles/new')]"),
    "roles.name": (By.ID, "role_name"),
    "roles.dropdown": (
        By.XPATH,
        ("//td/span/a[normalize-space(.)='%s']"
         "/following::td/div/a[@data-toggle='dropdown']")),
    "roles.delete": (By.XPATH,
                     "//a[@class='delete' and contains(@data-confirm, '%s')]"),
    "roles.role": (By.XPATH, "//a[contains(., '%s')]"),
    "roles.perm_filter": (By.XPATH,
                          "//input[@placeholder='Filter permissions']"),
    "roles.perm_type": (By.XPATH, "//label[contains(., '%s')]"),
    "roles.permission": (By.XPATH, "//input[@value='%s']"),

    #Architecture
    "arch.new": (By.XPATH, "//a[contains(@href, '/architectures/new')]"),
    "arch.name": (By.ID, "architecture_name"),
    "arch.delete": (By.XPATH, "//a[contains(@href, '/architectures/%s')]"),
    "arch.arch_name": (By.XPATH, "//a[contains(., '%s')]"),

    #Medium
    "medium.new": (By.XPATH, "//a[contains(@href, '/media/new')]"),
    "medium.name": (By.ID, "medium_name"),
    "medium.path": (By.ID, "medium_path"),
    "medium.os_family": (By.ID, "medium_os_family"),
    "medium.delete": (By.XPATH, "//a[contains(@data-confirm, '%s')]"),
    "medium.medium_name": (By.XPATH, "//a[contains(., '%s')]"),

    #Domain
    "domain.new": (By.XPATH, "//a[contains(@href, '/domains/new')]"),
    "domain.name": (By.ID, "domain_name"),
    "domain.description": (By.ID, "domain_fullname"),
    "domain.dns_proxy": (By.ID, "domain_dns_id"),
    "domain.delete": (By.XPATH, "//a[contains(@data-confirm, '%s')]"),
    "domain.domain_description": (By.XPATH, "//a[contains(., '%s')]"),

    #Environment
    "env.new": (By.XPATH, "//a[contains(@href, '/environments/new')]"),
    "env.name": (By.ID, "environment_name"),
    "env.delete": (
        By.XPATH,
        "//a[contains(@href,'%s') and contains(.,'Delete')]"),
    "env.env_name": (By.XPATH, "//a[normalize-space(.)='%s']"),
    "env.dropdown": (
        By.XPATH,
        "//a[contains(@href,'%s') and contains(.,'Classes')]/../../a"),

    #Partition Table
    "ptable.new": (By.XPATH, "//a[contains(@href, '/ptables/new')]"),
    "ptable.name": (By.ID, "ptable_name"),
    "ptable.layout": (By.ID, "ptable_layout"),
    "ptable.os_family": (By.ID, "ptable_os_family"),
    "ptable.delete": (By.XPATH, "//a[contains(@data-confirm, '%s')]"),
    "ptable.ptable_name": (By.XPATH, "//a[normalize-space(.)='%s']"),

    # Subnet Page
    "subnet.new": (By.XPATH, "//a[@class='btn btn-success']"),
    "subnet.name": (By.ID, "subnet_name"),
    "subnet.network": (By.ID, "subnet_network"),
    "subnet.mask": (By.ID, "subnet_mask"),
    "subnet.display_name": (By.XPATH, "//a[contains(., '%s')]"),
    "subnet.delete": (
        By.XPATH,
        "//a[@class='delete' and contains(@data-confirm, '%s')]"),
    "subnet.proxies_tab": (By.XPATH, "//a[@href='#proxies']"),

    # Products
    "prd.new": (By.XPATH, "//button[contains(@ui-sref,'products.new')]"),
    "prd.bulk_actions": (
        By.XPATH, "//button[contains(@ui-sref,'products.bulk-actions')]"),
    "prd.repo_discovery": (
        By.XPATH, "//button[contains(@ui-sref,'products.discovery')]"),
    "prd.new_provider": (
        By.XPATH, ("//a[@class='ng-scope' and "
                   "@ui-sref='products.new.provider']")),
    "prd.provider": (By.ID, "provider_id"),
    "prd.sync_plan": (By.ID, "sync_plan_id"),
    "prd.new_sync_plan": (
        By.XPATH, "//a[@ui-sref='products.new.sync-plan']"),
    "prd.close": (
        By.XPATH, "//button[@ui-sref='products.index']"),
    "prd.remove": (
        By.XPATH,
        "//button[contains(@ng-disabled,'product.permissions.deletable')]"),
    "prd.select_checkbox": (
        By.XPATH, ("//a[@class='ng-binding' and contains(.,'%s')]"
                   "/../../td/input[contains(@ng-model,'product')]")),
    "prd.select": (
        By.XPATH, "//a[@class='ng-binding' and contains(.,'%s')]"),
    "prd.sync_interval": (By.ID, "interval"),
    "prd.sync_startdate": (By.ID, "startDate"),
    "prd.sync_hrs": (By.XPATH, "//input[@ng-model='hours']"),
    "prd.sync_mins": (By.XPATH, "//input[@ng-model='minutes']"),
    "prd.gpg_key_edit": (By.XPATH, ("//form[@selector='product.gpg_key_id']"
                                    "//i[contains(@class,'icon-edit')]")),
    "prd.gpg_key_update": (By.XPATH, ("//form[@selector='product.gpg_key_id']"
                                      "/div/input")),
    "prd.name_edit": (By.XPATH, ("//form[@alch-edit-text='product.name']"
                                 "//i[contains(@class,'icon-edit')]")),
    "prd.name_update": (By.XPATH, ("//form[@alch-edit-text='product.name']"
                                   "/div/input")),
    "prd.desc_edit": (
        By.XPATH, ("//form[@alch-edit-textarea='product.description']"
                   "//i[contains(@class,'icon-edit')]")),
    "prd.desc_update": (
        By.XPATH, ("//form[@alch-edit-textarea='product.description']"
                   "/div/textarea")),
    "prd.sync_plan_edit": (
        By.XPATH, ("//form[@selector='product.sync_plan_id']"
                   "//i[contains(@class,'icon-edit')]")),
    "prd.sync_plan_update": (
        By.XPATH, ("//form[@selector='product.sync_plan_id']"
                   "/div/select")),

    #Repository
    "repo.new": (By.XPATH, "//button[contains(@ui-sref,'repositories.new')]"),
    "repo.type": (By.ID, "content_type"),
    "repo.url": (By.ID, "url"),
    "repo.via_http": (By.ID, "unprotected"),
    "repo.search": (By.XPATH, "//input[@ng-model='repositorySearch']"),
    "repo.remove": (
        By.XPATH,
        "//button[contains(@ng-disabled,'repository.permissions.deletable')]"),
    "repo.select_checkbox": (
        By.XPATH, ("//a[@class='ng-binding' and contains(.,'%s')]"
                   "/../../td/input[contains(@ng-model,'repository')]")),
    "repo.select": (
        By.XPATH, "//a[@class='ng-binding' and contains(.,'%s')]"),
    "repo.discover_url": (By.XPATH, "//input[@type='url']"),
    "repo.url_edit": (
        By.XPATH, ("//form[@alch-edit-text='repository.feed']"
                   "//i[contains(@class,'icon-edit')]")),
    "repo.url_update": (
        By.XPATH, "//form[@alch-edit-text='repository.feed']/div/input"),
    "repo.via_http_edit": (
        By.XPATH, ("//form[@alch-edit-checkbox='repository.unprotected']"
                   "//i[contains(@class,'icon-edit')]")),
    "repo.via_http_toggle": (
        By.XPATH, ("//form[@alch-edit-checkbox='repository.unprotected']"
                   "/div/input")),
    "repo.gpg_key_edit": (
        By.XPATH, ("//form[@selector='repository.gpg_key_id']"
                   "//i[contains(@class,'icon-edit')]")),
    "repo.gpg_key_update": (
        By.XPATH, "//form[@selector='repository.gpg_key_id']/div/select"),

    # Activation Keys

    "ak.new": (By.XPATH, "//button[@ui-sref='activation-keys.new']"),
    "ak.env": (
        By.XPATH,
        "//input[@ng-model='item.selected']/parent::label[contains(., '%s')]"),
    "ak.content_view": (By.ID, "content_view_id"),
    "ak.usage_limit_checkbox": (
        By.XPATH,
        "//input[@ng-checked='isUnlimited(activationKey)']"),
    "ak.usage_limit": (
        By.XPATH, "//input[@ng-model='activationKey.usage_limit']"),
    "ak.close": (
        By.XPATH,
        "//button[@ui-sref='activation-keys.index']"),
    "ak.ak_name": (
        By.XPATH,
        "//tr[@row-select='activationKey']/td[2]/a[contains(., '%s')]"),
    "ak.select_ak_name": (
        By.XPATH,
        "//input[@ng-model='activationKey.selected']"),
    "ak.edit_name": (
        By.XPATH, "//form[@alch-edit-text='activationKey.name']//div/span/i"),
    "ak.edit_name_text": (
        By.XPATH,
        "//form[@alch-edit-text='activationKey.name']/div/input"),
    "ak.save_name": (
        By.XPATH,
        "//form[@alch-edit-text='activationKey.name']\
        //button[@ng-click='save()']"),
    "ak.edit_description": (
        By.XPATH,
        "//form[@alch-edit-textarea='activationKey.description']//div/span/i"),
    "ak.edit_description_text": (
        By.XPATH,
        "//form[@alch-edit-textarea='activationKey.description']\
        /div/textarea"),
    "ak.save_description": (
        By.XPATH,
        "//form[@alch-edit-textarea='activationKey.description']\
        //button[@ng-click='save()']"),
    "ak.edit_limit": (
        By.XPATH, "//div[@alch-edit-custom='activationKey.usage_limit']\
        //div/span/i"),
    "ak.save_limit": (
        By.XPATH,
        "//div[@alch-edit-custom='activationKey.usage_limit']\
        //button[@ng-click='save()']"),
    "ak.edit_content_view": (
        By.XPATH, "//form[@alch-edit-select='activationKey.content_view.name']\
        //div/span/i"),
    "ak.edit_content_view_select": (
        By.XPATH, "//form[@alch-edit-select='activationKey.content_view.name']\
        /select"),

    # Sync Plans
    "sync.prd_expander": (
        By.XPATH, "//span[@class='expander']/../../td[contains(.,'%s')]"),
    "sync.repo_checkbox": (
        By.XPATH, ("//label[@class='fl' and contains(.,'%s')]/../"
                   "input[@type='checkbox']")),
    "sync.sync_now": (
        By.ID, "sync_button"),
    "sync.fetch_result": (
        By.XPATH, "//label[contains(.,'%s')]/../../td[@class='result']/span"),
    "sync.cancel": (
        By.XPATH, ("//label[contains(.,'%s')]/../../td[@class='result']"
                   "/span/a[@class='cancel_sync']")),
    "sync.verarch_expander": (
        By.XPATH, ("//tr[contains(@class,'collapsed')]/td[contains(.,'%s')]"
                   "/span[@class='expander']")),

    # Enable RH Repos expander
    "rh.prd_expander": (
        By.XPATH, ("//div[@id='ui-tabs-1']//td[contains(.,'%s')]"
                   "/span[@class='expander']")),
    "rh.reposet_expander": (
        By.XPATH, ("//span[@class='expander_area' and contains(.,'%s')]"
                   "/span")),
    "rh.reposet_checkbox": (
        By.XPATH, ("//span[@class='expander_area' and contains(.,'%s')]"
                   "/../../td/input[@class='repo_set_enable']")),
    "rh.repo_checkbox": (
        By.XPATH, ("//table[@class='repo_table']//td[contains(.,'%s')]"
                   "/../td/label/input[@class='repo_enable']")),
    "rh.reposet_spinner": (
        By.XPATH, ("//span[@class='expander_area' and contains(.,'%s')]"
                   "/../../td/img[@alt='Spinner']")),
    "rh.repo_spinner": (
        By.XPATH, ("//table[@class='repo_table']//td[contains(.,'%s')]"
                   "/../td/label/img[@alt='Spinner']")),

    # Lifecycle Envionments
    "content_env.new": (
        By.XPATH, "//button[@ng-click='initiateCreatePath()']"),
    "content_env.create_initial": (
        By.XPATH, "//label[@ng-click='initiateCreateEnvironment()']"),
    "content_env.select_name": (
        By.XPATH,
        "//div[contains(., '%s')]/parent::label\
        [@ng-click='selectEnvironment(env.environment)']"),
    "content_env.remove": (
        By.XPATH,
        "//button[@ng-click='openModal()']"),
    "content_env.env_link": (
        By.XPATH,
        ("//li/label/div[contains(., '%s')]"
         "/following::li/label[@ng-click='initiateCreateEnvironment()']/i")),
    "content_env.edit_name": (
        By.XPATH,
        "//div[@ng-click='edit()']/span[2]/i"),
    "content_env.edit_name_text": (
        By.XPATH,
        "//form[@alch-edit-text='workingOn.environment.name']/div/input"),
    "content_env.save_name": (
        By.XPATH,
        ("//form[@alch-edit-text='workingOn.environment.name']"
         "//button[@ng-click='save()']")),
    "content_env.edit_description": (
        By.XPATH,
        ("//form[@alch-edit-textarea='workingOn.environment.description']"
         "//div/span/i")),
    "content_env.edit_description_text": (
        By.XPATH,
        ("//form[@alch-edit-textarea='workingOn.environment.description']"
         "/div/textarea")),
    "content_env.save_description": (
        By.XPATH,
        ("//form[@alch-edit-textarea='workingOn.environment.description']"
         "//button[@ng-click='save()']")),

    #GPG Key
    "gpgkey.new": (By.XPATH, "//button[@ui-sref='gpgKeys.new']"),
    "gpgkey.upload": (By.XPATH, "//input[@type='radio'and @value='upload']"),
    "gpgkey.content": (
        By.XPATH, "//textarea[@placeholder='Paste contents...']"),
    "gpgkey.file_path": (
        By.XPATH, "//input[@type='file']"),
    "gpgkey.key_name": (
        By.XPATH,
        "//tr[@ng-repeat='gpgKey in table.rows']/td/a[contains(., '%s')]"),
    "gpgkey.remove": (
        By.XPATH, "//button[@ng-click='openModal()']"),
    "gpgkey.edit_name": (
        By.XPATH, "//form[@alch-edit-text='gpgKey.name']//div/span/i"),
    "gpgkey.edit_name_text": (
        By.XPATH,
        "//form[@alch-edit-text='gpgKey.name']/div/input"),
    "gpgkey.save_name": (
        By.XPATH,
        "//form[@alch-edit-text='gpgKey.name']\
        //button[@ng-click='save()']"),
    "gpgkey.upload_button": (
        By.XPATH, "//button[@ng-click='progress.uploading = true']")}<|MERGE_RESOLUTION|>--- conflicted
+++ resolved
@@ -183,11 +183,7 @@
     # Administer Menu
     "menu.administer": (
         By.XPATH,
-<<<<<<< HEAD
-        ("//div[contains(@style,'static') or contains(@style,'fixed')]"
-=======
-        ("//div[contains(@style,'static') or contains(@style, 'fixed')]"
->>>>>>> 69856bbd
+        ("//div[contains(@style,'static') or contains(@style, 'fixed')]"
          "//a[@id='administer_menu']")),
     "menu.ldap_auth": (
         By.XPATH,
@@ -195,11 +191,7 @@
             "//a[@id='menu_item_auth_source_ldaps']")),
     "menu.users": (
         By.XPATH,
-<<<<<<< HEAD
-        ("//div[contains(@style,'static') or contains(@style,'fixed')]"
-=======
-        ("//div[contains(@style,'static') or contains(@style, 'fixed')]"
->>>>>>> 69856bbd
+        ("//div[contains(@style,'static') or contains(@style, 'fixed')]"
          "//a[@id='menu_item_users']")),
     "menu.user_groups": (
         By.XPATH,
