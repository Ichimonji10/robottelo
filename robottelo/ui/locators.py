# -*- encoding: utf-8 -*-
# vim: ts=4 sw=4 expandtab ai

"""
Implements different locators for UI
"""

from selenium.webdriver.common.by import By


menu_locators = {
    # Menus

    # Monitor Menu
    "menu.monitor": (
        By.XPATH,
        "//div[contains(@style,'static')]//a[@id='monitor_menu']"),
    "menu.dashboard": (
        By.XPATH,
        "//div[contains(@style,'static')]//a[@id='menu_item_dashboard']"),
    "menu.reports": (
        By.XPATH,
        "//div[contains(@style,'static')]//a[@id='menu_item_reports']"),
    "menu.facts": (
        By.XPATH,
        "//div[contains(@style,'static')]//a[@id='menu_item_fact_values']"),
    "menu.statistics": (
        By.XPATH,
        "//div[contains(@style,'static')]//a[@id='menu_item_statistics']"),
    "menu.trends": (
        By.XPATH,
        "//div[contains(@style,'static')]//a[@id='menu_item_trends']"),
    "menu.audits": (
        By.XPATH,
        "//div[contains(@style,'static')]//a[@id='menu_item_audits']"),

    # Hosts Menu
    "menu.hosts": (
        By.XPATH,
        "//div[contains(@style,'static') or contains(@style,'fixed')]//a[@id='hosts_menu']"),  # @IgnorePep8
    "menu.all_hosts": (
        By.XPATH,
        "//div[contains(@style,'static') or contains(@style,'fixed')]//a[@id='menu_item_hosts']"),  # @IgnorePep8
    "menu.operating_systems": (
        By.XPATH,
        "//div[contains(@style,'static')]//a[@id='menu_item_operatingsystems']"),   # @IgnorePep8
    "menu.provisioning_templates": (
        By.XPATH,
        "//div[contains(@style,'static')]//a[@id='menu_item_config_templates']"),   # @IgnorePep8
    "menu.partition_tables": (
        By.XPATH,
        "//div[contains(@style,'static')]//a[@id='menu_item_ptables']"),
    "menu.installation_media": (
        By.XPATH,
        "//div[contains(@style,'static')]//a[@id='menu_item_media']"),
    "menu.hardware_models": (
        By.XPATH,
        "//div[contains(@style,'static')]//a[@id='menu_item_models']"),
    "menu.architectures": (
        By.XPATH,
        "//div[contains(@style,'static')]//a[@id='menu_item_architectures']"),

    # Configure Menu
    "menu.configure": (
        By.XPATH,
        "//div[contains(@style,'static')]//a[@id='configure_menu']"),
    "menu.host_groups": (
        By.XPATH,
        "//div[contains(@style,'static')]//a[@id='menu_item_hostgroups']"),
    "menu.global_parameters": (
        By.XPATH,
        "//div[contains(@style,'static')]//a[@id='menu_item_common_parameters']"),  # @IgnorePep8
    "menu.environments": (
        By.XPATH,
        "//div[contains(@style,'static')]//a[@id='menu_item_environments']"),
    "menu.puppet_classes": (
        By.XPATH,
        "//div[contains(@style,'static')]//a[@id='menu_item_puppetclasses']"),
    "menu.smart_variables": (
        By.XPATH,
        "//div[contains(@style,'static')]//a[@id='menu_item_lookup_keys']"),

    # Infrastructure Menu
    "menu.infrastructure": (
        By.XPATH,
        "//div[contains(@style,'static') or contains(@style,'fixed')]//a[@id='infrastructure_menu']"),  # @IgnorePep8
    "menu.smart_proxies": (
        By.XPATH,
        "//div[contains(@style,'static')]//a[@id='menu_item_smart_proxies']"),
    "menu.compute_resources": (
        By.XPATH,
        "//div[contains(@style,'static') or contains(@style, 'fixed')]//a[@id='menu_item_compute_resources']"),  # @IgnorePep8
    "menu.subnets": (
        By.XPATH,
        "//div[contains(@style,'static')]//a[@id='menu_item_subnets']"),
    "menu.domains": (
        By.XPATH,
        "//div[contains(@style,'static')]//a[@id='menu_item_domains']"),

    # Administer Menu
    "menu.administer": (
        By.XPATH,
        "//div[contains(@style,'static')]//a[@id='administer_menu']"),
    "menu.ldap_auth": (
        By.XPATH,
        "//div[contains(@style,'static')]//a[@id='menu_item_auth_source_ldaps']"),  # @IgnorePep8
    "menu.users": (
        By.XPATH,
        "//div[contains(@style,'static')]//a[@id='menu_item_users']"),
    "menu.user_groups": (
        By.XPATH,
        "//div[contains(@style,'static')]//a[@id='menu_item_usergroups']"),
    "menu.roles": (
        By.XPATH,
        "//div[contains(@style,'static')]//a[@id='menu_item_roles']"),
    "menu.bookmarks": (
        By.XPATH,
        "//div[contains(@style,'static')]//a[@id='menu_item_bookmarks']"),
    "menu.settings": (
        By.XPATH,
        "//div[contains(@style,'static')]//a[@id='menu_item_settings']"),
    "menu.about": (
        By.XPATH,
        "//div[contains(@style,'static')]//a[@id='menu_item_about_index']"),

    # Account Menu
    "menu.account": (By.XPATH, "//a[@id='account_menu']"),
    "menu.sign_out": (By.XPATH, "//a[@id='menu_item_logout']"),
    "menu.my_account": (By.XPATH, "//a[@id='menu_item_my_account']")}

tab_locators = {

    #Operating System
    #Third level UI
    "operatingsys.tab_primary": (By.XPATH, "//a[@href='#primary']"),
    "operatingsys.tab_ptable": (By.XPATH, "//a[@href='#ptable']"),
    "operatingsys.tab_medium": (By.XPATH, "//a[@href='#media']"),
    "operatingsys.tab_templates": (By.XPATH, "//a[@href='#templates']"),
    "operatingsys.tab_parameters": (By.XPATH, "//a[@href='#params']"),

    #Host
    #Third level UI

    "host.tab_primary": (
        By.XPATH, "//a[@data-toggle='tab' and contains(@href,'primary')]"),
    "host.tab_network": (
        By.XPATH, "//a[@data-toggle='tab' and contains(@href,'network')]"),
    "host.tab_os": (
        By.XPATH, "//a[@data-toggle='tab' and contains(@href,'os')]"),
    "host.tab_vm": (
        By.XPATH, "//a[@data-toggle='tab' and contains(@href,'compute_resource')]"),  # @IgnorePep8
    "host.tab_params": (
        By.XPATH, "//a[@data-toggle='tab' and contains(@href,'params')]"),
    "host.tab_info": (
        By.XPATH, "//a[@data-toggle='tab' and contains(@href,'info')]"),

    #Provisioning Templates
    #Third level UI

    "provision.tab_primary": (
        By.XPATH, "//a[@data-toggle='tab' and contains(@href,'primary')]"),
    "provision.tab_type": (
        By.XPATH, "//a[contains(@href,'template_type')]"),
    "provision.tab_association": (
        By.XPATH, "//a[contains(@href,'template_associations')]"),
    "provision.tab_history": (
        By.XPATH, "//a[contains(@href,'history')]"),

    #Users
    #Third level UI

    "users.tab_primary": (By.XPATH, "//a[@href='#primary']"),
    "users.tab_roles": (By.XPATH, "//a[@href='#roles']"),
    "users.tab_filters": (By.XPATH, "//a[@href='#filters']")}


common_locators = {

    #common locators

    # Notifications
    "notif.error": (
        By.XPATH, "//div[contains(@class, 'jnotify-notification-error')]"),
    "notif.warning": (
        By.XPATH, "//div[contains(@class, 'jnotify-notification-warning')]"),
    "notif.success": (
        By.XPATH, "//div[contains(@class, 'jnotify-notification-success')]"),
    "notif.close": (
        By.XPATH, "//a[@class='jnotify-close']"),

    "search": (By.ID, "search"),
    "submit": (By.NAME, "commit"),
    "parameter_tab": (By.XPATH, "//a[contains(., 'Parameters')]"),
    "add_parameter": (
        By.XPATH, "//a[contains(text(),'+ Add Parameter')]"),
    "parameter_name": (By.XPATH, "//input[@placeholder='Name']"),
    "parameter_value": (By.XPATH, "//textarea[@placeholder='Value']"),
    "parameter_remove": (
        By.XPATH, "//div/input[@value='%s']/following-sibling::span/a/i")}

locators = {

    # Login
    "login.username": (By.ID, "login_login"),
    "login.password": (By.ID, "login_password"),
    "login.gravatar": (By.XPATH, "//img[contains(@class, 'gravatar')]"),

    # Organizations
    "org.any_context": (
        By.XPATH,
        "//div[contains(@style,'static')]/div/ul/li[@class='dropdown org-switcher menu_tab_dropdown']/a[@class='dropdown-toggle']"),   # @IgnorePep8
    "org.manage_org": (
        By.XPATH,
        "//div[contains(@style,'static')]/div/ul/li/ul/li/a[@class='manage-menu' and contains(@href, '/organizations')]"),   # @IgnorePep8
    "org.new": (
        By.XPATH,
        "//a[@class='btn btn-success' and contains(@href, '/organizations/new')]"),
    "org.name": (By.ID, "organization_name"),
    "org.proceed_to_edit": (
        By.XPATH,
        "//a[@class='btn btn-default' and contains(@href, '/edit')]"),
    "org.org_name": (By.LINK_TEXT, "%s"),
    "org.dropdown": (
        By.XPATH,
        "//table[@class='table table-bordered table-striped']/tbody/tr/td/div/a[@class='btn btn-default btn-sm dropdown-toggle']"),   # @IgnorePep8
    "org.delete": (
        By.XPATH,
        "//a[@class='delete' and contains(@data-confirm, '%s')]"),

    #Operating system (OS)
    "operatingsys.new": (
        By.XPATH, "//a[contains(@href, '/operatingsystems/new')]"),
    "operatingsys.name": (By.ID, "operatingsystem_name"),
    "operatingsys.major_version": (By.ID, "operatingsystem_major"),
    "operatingsys.minor_version": (By.ID, "operatingsystem_minor"),
    "operatingsys.family": (By.ID, "operatingsystem_family"),
    "operatingsys.delete": (
        By.XPATH, "//a[@class='delete' and contains(@data-confirm, '%s')]"),
    "operatingsys.arch": (
        By.XPATH, "//label[@class='architecture' and normalize-space(.)='%s']/input[@type='checkbox']"),   # @IgnorePep8
    "operatingsys.select_arch": (By.XPATH, "//li/span[contains(., '%s')]"),
    "operatingsys.operatingsys_name": (By.XPATH, "//a[contains(., '%s')]"),

    "operatingsys.ptable": (
        By.XPATH, "//label[@class='ptable' and normalize-space(.)='%s']/input[@type='checkbox']"),   # @IgnorePep8
    "operatingsys.select_ptable": (By.XPATH, "//li/span[contains(., '%s')]"),
    "operatingsys.select_medium": (By.XPATH, "//li/span[contains(., '%s')]"),
    "operatingsys.medium": (
        By.XPATH, "//label[@class='medium' and normalize-space(.)='%s']/input[@type='checkbox']"),   # @IgnorePep8

    #Compute Resource

    "resource.new": (
        By.XPATH, "//a[contains(@href, '/compute_resources/new')]"),
    "resource.name": (By.ID, "compute_resource_name"),
    "resource.provider_type": (
        By.XPATH,
        "//select[@id='compute_resource_provider']"),
    "resource.description": (By.ID, "compute_resource_description"),
    "resource.test_connection": (
        By.XPATH,
        "//a[contains(@data-url, '/compute_resources/test_connection')]"),
    "resource.url": (By.XPATH, "//input[@id='compute_resource_url']"),
    "resource.user": (By.ID, "compute_resource_user"),
    "resource.password": (By.ID, "compute_resource_password"),
    "resource.region": (By.ID, "compute_resource_region"),
    "resource.select_name": (
        By.XPATH,
        "//a[contains(@href,'compute_resources') and normalize-space(.)='%s']"),  # @IgnorePep8
    "resource.dropdown": (By.XPATH, "//a[contains(@href,'%s')]/../../a"),
    "resource.delete": (
        By.XPATH, "//a[@class='delete' and contains(@data-confirm, '%s')]"),
    "resource.edit": (
        By.XPATH, "//a[contains(.,'Edit') and contains(@href,'%s')]"),

    #resource - libvirt
    "resource.libvirt_display": (By.ID, "compute_resource_display_type"),
    "resource.libvirt_console_passwd": (
        By.ID, "compute_resource_set_console_password"),

    #resource - openstack
    "resource.rhos_tenant": (By.ID, "compute_resource_tenant"),

    #Hosts

    #host.primary
    "host.new": (By.XPATH, "//a[contains(@href, '/hosts/new')]"),
    "host.name": (By.ID, "host_name"),
    "host.clone": (
        By.XPATH, "//a[contains(@href,'%s') and contains(.,'Clone')]"),
    "host.delete": (
        By.XPATH, "//a[@class='delete' and contains(@data-confirm, '%s')]"),
    "host.group": (By.ID, "host_hostgroup_id"),
    "host.deploy": (By.ID, "host_compute_resource_id"),
    "host.environment": (By.ID, "host_environment_id"),
    "host.dropdown": (
        By.XPATH, "//a[contains(@href,'%s') and contains(.,'Edit')]/../../a"),
    "host.select_name": (
        By.XPATH,
        "//input[contains(@id,'host_ids')]/../../td[@class='ellipsis']/a[contains(@href,'%s')]"),  # @IgnorePep8

    #host.network
    "host.mac": (By.ID, "host_mac"),
    "host.domain": (By.ID, "host_domain_id"),
    "host.subnet": (By.ID, "host_subnet_id"),
    "host.ip": (By.ID, "host_ip"),

    #host.os
    "host.arch": (By.ID, "host_architecture_id"),
    "host.os": (By.ID, "host_operatingsystem_id"),
    "host.provision": (By.ID, "host_build"),
    "host.media": (By.ID, "host_medium_id"),
    "host.ptable": (By.ID, "host_ptable_id"),
    "host.custom_ptables": (By.ID, "host_disk"),
    "host.root_pass": (By.ID, "host_root_pass"),
    "host.provision_template": (
        By.XPATH,
        "//div[contains(.,'Provisioning Templates')]/../div/a[@class='btn']"),

    #host.vm (NOTE:- visible only when selecting a compute resource)
    "host.vm_cpus": (By.ID, "host_compute_attributes_cpus"),
    "host.vm_memory": (By.ID, "host_compute_attributes_memory"),
    "host.vm_start": (By.ID, "host_compute_attributes_start"),
    "host.vm_addstorage": (
        By.XPATH, "//fieldset[@id='storage_volumes']/a"),
    "host.vm_addnic": (
        By.XPATH, "//fieldset[@id='network_interfaces']/a"),


    #Provisions

    #provision.primary
    "provision.template_new": (
        By.XPATH, "//a[contains(@href, '/config_templates/new')]"),
    "provision.template_select": (
        By.XPATH,
        "//a[contains(@href, 'config_templates') and normalize-space(.)='%s']"),  # @IgnorePep8
    "provision.template_name": (
        By.ID, "config_template_name"),
    "provision.template_template": (
        By.XPATH, "//input[@id='config_template_template']"),

    #provision.type
    "provision.template_type": (
        By.ID, "config_template_template_kind_id"),
    "provision.template_snippet": (
        By.ID, "config_template_snippet"),

    #provision.association
    "provision.associate_os": (
        By.XPATH,
        "//label[@class='operatingsystem' and normalize-space(.)='%s']/input[@type='checkbox']"),  # @IgnorePep8

    # Hostgroups

    "hostgroups.new": (By.XPATH, "//a[contains(@href, '/hostgroups/new')]"),
    "hostgroups.name": (By.ID, "hostgroup_name"),
    "hostgroups.parent": (By.ID, "hostgroup_parent_id"),
    "hostgroups.environment": (By.ID, "hostgroup_environment_id"),
    "hostgroups.hostgroup": (By.XPATH, "//a[contains(.,'%s')]"),
    "hostgroups.dropdown": (
        By.XPATH,
        "//a[contains(@href,'%s')]/../../a[contains(@data-toggle,'dropdown')]"),  # @IgnorePep8
    "hostgroups.delete": (
        By.XPATH,
        "//a[contains(@href,'%s') and contains(@class,'delete')]"),

    #Users

    # Users.primary
    "users.new": (By.XPATH, "//a[contains(@href, '/users/new')]"),
    "users.username": (By.ID, "user_login"),
    "users.firstname": (By.ID, "user_firstname"),
    "users.lastname": (By.ID, "user_lastname"),
    "users.email": (By.ID, "user_mail"),
    "users.language": (By.ID, "user_locale"),
    "users.authorized_by": (By.ID, "user_auth_source_id"),
    "users.password": (By.ID, "user_password"),
    "users.password_confirmation": (By.ID, "user_password_confirmation"),
    "users.user": (By.XPATH, "//a[contains(., '%s')]"),
    "users.delete": (
        By.XPATH, "//a[@class='delete' and contains(@data-confirm, '%s')]"),

    #users.roles
    "users.admin_role": (By.ID, "user_admin"),
    "users.select_role": (By.XPATH, "//li/span[contains(., '%s')]"),
    "users.role": (
<<<<<<< HEAD
        By.XPATH,
        "//label[@class='role' and normalize-space(.)='%s']/input[@type='checkbox']"),   # @IgnorePep8
=======
        By.XPATH, "//label[@class='role' and normalize-space(.)='%s']/input[@type='checkbox']"),

    #User Groups
    "usergroups.new": (By.XPATH, "//a[contains(@href, '/usergroups/new')]"),
    "usergroups.name": (By.ID, "usergroup_name"),
    "usergroups.user": (By.XPATH, "//label[@class='user' and normalize-space(.)='%s']/input[@id='usergroup_user_ids_']"),
    "usergroups.select_user": (By.XPATH, "//div[@id='ms-usergroup_user_ids']//li/span[contains(., '%s')]"),
    "usergroups.usergroup": (By.XPATH, "//a[contains(., '%s')]"),
    "usergroups.delete": (
        By.XPATH, "//a[@class='delete' and contains(@data-confirm, '%s')]"),
>>>>>>> c43ef805

    #Roles
    "roles.new": (By.XPATH, "//a[contains(@href, '/roles/new')]"),
    "roles.name": (By.ID, "role_name"),
    "roles.delete": (By.XPATH,
                     "//a[@class='delete' and contains(@data-confirm, '%s')]"),
    "roles.role": (By.XPATH, "//a[contains(., '%s')]"),
    "roles.perm_filter": (By.XPATH,
                          "//input[@placeholder='Filter permissions']"),
    "roles.perm_type": (By.XPATH, "//label[contains(., '%s')]"),
    "roles.permission": (By.XPATH, "//input[@value='%s']"),

    #Architecture
    "arch.new": (By.XPATH, "//a[contains(@href, '/architectures/new')]"),
    "arch.name": (By.ID, "architecture_name"),
    "arch.delete": (By.XPATH, "//a[contains(@href, '/architectures/%s')]"),
    "arch.arch_name": (By.XPATH, "//a[contains(., '%s')]"),
    "arch.os_name": (
        By.XPATH, "//label[@class='operatingsystem' and contains(., '%s')]"),
    "arch.select_os_name": (By.XPATH, "//li/span[contains(., '%s')]"),

    #Medium
    "medium.new": (By.XPATH, "//a[contains(@href, '/media/new')]"),
    "medium.name": (By.ID, "medium_name"),
    "medium.path": (By.ID, "medium_path"),
    "medium.os_family": (By.ID, "medium_os_family"),
    "medium.delete": (By.XPATH, "//a[contains(@data-confirm, '%s')]"),
    "medium.medium_name": (By.XPATH, "//a[contains(., '%s')]"),

    #Domain
    "domain.new": (By.XPATH, "//a[contains(@href, '/domains/new')]"),
    "domain.name": (By.ID, "domain_name"),
    "domain.description": (By.ID, "domain_fullname"),
    "domain.dns_proxy": (By.ID, "domain_dns_id"),
    "domain.delete": (By.XPATH, "//a[contains(@data-confirm, '%s')]"),
    "domain.domain_description": (By.XPATH, "//a[contains(., '%s')]"),

    #Environment
    "env.new": (By.XPATH, "//a[contains(@href, '/environments/new')]"),
    "env.name": (By.ID, "environment_name"),
    "env.delete": (
        By.XPATH,
        "//a[contains(@href,'%s') and contains(.,'Delete')]"),
    "env.env_name": (By.XPATH, "//a[normalize-space(.)='%s']"),
    "env.dropdown": (
        By.XPATH,
        "//a[contains(@href,'%s') and contains(.,'Classes')]/../../a"),

    #Partition Table
    "ptable.new": (By.XPATH, "//a[contains(@href, '/ptables/new')]"),
    "ptable.name": (By.ID, "ptable_name"),
    "ptable.layout": (By.ID, "ptable_layout"),
    "ptable.os_family": (By.ID, "ptable_os_family"),
    "ptable.delete": (By.XPATH, "//a[contains(@data-confirm, '%s')]"),
    "ptable.ptable_name": (By.XPATH, "//a[normalize-space(.)='%s']"),

    # Subnet Page
    "subnet.new": (By.XPATH, "//a[@class='btn btn-success']"),
    "subnet.name": (By.ID, "subnet_name"),
    "subnet.network": (By.ID, "subnet_network"),
    "subnet.mask": (By.ID, "subnet_mask"),
    "subnet.display_name": (By.XPATH, "//a[contains(., '%s')]"),
    "subnet.delete": (
        By.XPATH,
        "//a[@class='delete' and contains(@data-confirm, '%s')]")}<|MERGE_RESOLUTION|>--- conflicted
+++ resolved
@@ -126,7 +126,12 @@
     # Account Menu
     "menu.account": (By.XPATH, "//a[@id='account_menu']"),
     "menu.sign_out": (By.XPATH, "//a[@id='menu_item_logout']"),
-    "menu.my_account": (By.XPATH, "//a[@id='menu_item_my_account']")}
+    "menu.my_account": (By.XPATH, "//a[@id='menu_item_my_account']"),
+    
+    # Orgs
+    "org.manage_org": (
+        By.XPATH,
+        "//div[contains(@style,'static')]/div/ul/li/ul/li/a[@class='manage-menu' and contains(@href, '/organizations')]")}  # @IgnorePep8
 
 tab_locators = {
 
@@ -209,9 +214,6 @@
     "org.any_context": (
         By.XPATH,
         "//div[contains(@style,'static')]/div/ul/li[@class='dropdown org-switcher menu_tab_dropdown']/a[@class='dropdown-toggle']"),   # @IgnorePep8
-    "org.manage_org": (
-        By.XPATH,
-        "//div[contains(@style,'static')]/div/ul/li/ul/li/a[@class='manage-menu' and contains(@href, '/organizations')]"),   # @IgnorePep8
     "org.new": (
         By.XPATH,
         "//a[@class='btn btn-success' and contains(@href, '/organizations/new')]"),
@@ -385,10 +387,6 @@
     "users.admin_role": (By.ID, "user_admin"),
     "users.select_role": (By.XPATH, "//li/span[contains(., '%s')]"),
     "users.role": (
-<<<<<<< HEAD
-        By.XPATH,
-        "//label[@class='role' and normalize-space(.)='%s']/input[@type='checkbox']"),   # @IgnorePep8
-=======
         By.XPATH, "//label[@class='role' and normalize-space(.)='%s']/input[@type='checkbox']"),
 
     #User Groups
@@ -399,7 +397,6 @@
     "usergroups.usergroup": (By.XPATH, "//a[contains(., '%s')]"),
     "usergroups.delete": (
         By.XPATH, "//a[@class='delete' and contains(@data-confirm, '%s')]"),
->>>>>>> c43ef805
 
     #Roles
     "roles.new": (By.XPATH, "//a[contains(@href, '/roles/new')]"),
