# -*- encoding: utf-8 -*-
# vim: ts=4 sw=4 expandtab ai

"""
Implements Domain UI
"""

from robottelo.ui.base import Base
from robottelo.ui.locators import locators, common_locators
from selenium.webdriver.support.select import Select


class Domain(Base):
    "Manipulates Foreman's domain from UI"

    def __init__(self, browser):
        """
        Sets the browser object
        """
        self.browser = browser

    def _configure_domain(self, description=None, dns_proxy=None):
        """
        Configures domain description and dns proxy
        """

        if description:
            if self.wait_until_element(locators["domain.description"]):
                self.field_update("domain.description", description)
        if dns_proxy:
            element = self.find_element(locators["domain.dns_proxy"])
            Select(element).select_by_visible_text(dns_proxy)

    def create(self, name, description=None, dns_proxy=None):
        """
        Creates new domain with name, description and dns_proxy
        """

        self.wait_until_element(locators["domain.new"]).click()

        if self.wait_until_element(locators["domain.name"]):
            self.find_element(locators["domain.name"]).send_keys(name)
            self._configure_domain(description, dns_proxy)
            self.find_element(common_locators["submit"]).click()
            self.wait_for_ajax()
        else:
            raise Exception(
                "Could not create new domain '%s'" % name)

    def search(self, name):
        """
        Searches existing domain from UI
        """
        self.search_entity(name, locators['domain.domain_description'])

    def delete(self, name, really):
        """
        Delete existing domain from UI
        """

<<<<<<< HEAD
        self.delete_entity(name, really, locators['domain.domain_description'],
                           locators['domain.delete'])
=======
        element = self.search(name, locators['domain.delete'])

        if element:
            element.click()
            if really:
                alert = self.browser.switch_to_alert()
                alert.accept()
            else:
                alert = self.browser.switch_to_alert()
                alert.dismiss(self)
        else:
            raise Exception(
                "Could not delete the domain '%s'" % name)
>>>>>>> 13789874

    def update(self, old_description, new_name=None,
               description=None, dns_proxy=None):
        """
        Update an existing domain's name, description and dns_proxy
        """

        element = self.search(old_description)

        if element:
            element.click()
            if self.wait_until_element(locators["domain.name"]):
                self.field_update("domain.name", new_name)
            self._configure_domain(description, dns_proxy)
            self.find_element(common_locators["submit"]).click()
            self.wait_for_ajax()
        else:
            raise Exception(
                "Could not update the domain '%s'" % old_description)

    def set_domain_parameter(self, domain_description,
                             param_name, param_value):
        """
        Add new parameter for domain
        """

        element = self.search(domain_description)

        if element:
            element.click()
            self.set_parameter(param_name, param_value)
        else:
            raise Exception(
                "Could not set parameter '%s'" % param_name)

    def remove_domain_parameter(self, domain_description, param_name):
        """
        Remove new parameter from domain
        """

        element = self.search(domain_description)

        if element:
            element.click()
            self.remove_parameter(param_name)
        else:
            raise Exception(
                "Could not remove parameter '%s'" % param_name)<|MERGE_RESOLUTION|>--- conflicted
+++ resolved
@@ -57,32 +57,14 @@
         """
         Delete existing domain from UI
         """
-
-<<<<<<< HEAD
         self.delete_entity(name, really, locators['domain.domain_description'],
                            locators['domain.delete'])
-=======
-        element = self.search(name, locators['domain.delete'])
-
-        if element:
-            element.click()
-            if really:
-                alert = self.browser.switch_to_alert()
-                alert.accept()
-            else:
-                alert = self.browser.switch_to_alert()
-                alert.dismiss(self)
-        else:
-            raise Exception(
-                "Could not delete the domain '%s'" % name)
->>>>>>> 13789874
 
     def update(self, old_description, new_name=None,
                description=None, dns_proxy=None):
         """
         Update an existing domain's name, description and dns_proxy
         """
-
         element = self.search(old_description)
 
         if element:
