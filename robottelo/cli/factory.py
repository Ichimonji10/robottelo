#!/usr/bin/env python
# -*- encoding: utf-8 -*-
# vim: ts=4 sw=4 expandtab ai

"""
Factory object creation for all CLI methods
"""

import logging
import random

<<<<<<< HEAD
from robottelo.cli.computeresource import ComputeResource
=======
from os import chmod
from robottelo.cli.base import Base
#TODO: Remove Base when upload_file is moved to a new module
from robottelo.cli.domain import Domain
from robottelo.cli.environment import Environment
from robottelo.cli.hostgroup import HostGroup
from robottelo.cli.medium import Medium
>>>>>>> 9fc130e7
from robottelo.cli.model import Model
from robottelo.cli.org import Org
from robottelo.cli.proxy import Proxy
from robottelo.cli.subnet import Subnet
from robottelo.cli.template import Template
from robottelo.cli.user import User
from robottelo.common.constants import TEMPLATE_TYPES
from robottelo.common.helpers import generate_ipaddr, generate_name, \
    generate_string
from tempfile import mkstemp

logger = logging.getLogger("robottelo")


def update_dictionary(default, updates):
    """
    Updates default dictionary with elements from
    optional dictionary.

    @param default: A python dictionary containing the minimal
    required arguments to create a CLI object.
    @param updates: A python dictionary containing attributes
    to overwrite on default dictionary.

    @return default: The modified default python dictionary.
    """

    if updates:
        for key in set(default.keys()).intersection(set(updates.keys())):
            default[key] = updates[key]

    return default


def create_object(cli_object, args):
    """
    Creates <object> with dictionary of arguments.

    @param cli_object: A valid CLI object.
    @param args: A python dictionary containing all valid
    attributes for creating a new object.
    @raise Exception: Raise an exception if object cannot be
    created.
    """

    result = cli_object().create(args)

    # If the object is not created, raise exception, stop the show.
    if result.return_code != 0 or not cli_object().exists(
            ('name', args['name'])):

        logger.debug(result.stderr)  # Show why creation failed.
        raise Exception("Failed to create object.")


def make_model(options=None):
    """
    Usage:
        hammer model create [OPTIONS]

    Options:
        --name NAME
        --info INFO
        --vendor-class VENDOR_CLASS
        --hardware-model HARDWARE_MODEL
    """

    args = {
        'name': generate_name(),
        'info': None,
        'vendor-class': None,
        'hardware-model': None,
    }

    # Override default dictionary with updated one
    args = update_dictionary(args, options)
    create_object(Model, args)

    return args


def make_proxy(options=None):
    """
    Usage:
        hammer proxy create [OPTIONS]

    Options:
        --name NAME
        --url URL
    """

    args = {
        'name': generate_name(),
        'url': 'http://%s:%s' % (generate_string('alpha', 6),
                                 generate_string('numeric', 4)),
    }

    args = update_dictionary(args, options)
    create_object(Proxy, args)

    return args


def make_subnet(options=None):
    """
    Usage:
        hammer subnet create [OPTIONS]

    Options:
        --name NAME                   Subnet name
        --network NETWORK             Subnet network
        --mask MASK                   Netmask for this subnet
        --gateway GATEWAY             Primary DNS for this subnet
        --dns-primary DNS_PRIMARY     Primary DNS for this subnet
        --dns-secondary DNS_SECONDARY Secondary DNS for this subnet
        --from FROM                   Starting IP Address for IP auto
                                      suggestion
        --to TO                       Ending IP Address for IP auto suggestion
        --vlanid VLANID               VLAN ID for this subnet
        --domain-ids DOMAIN_IDS       Domains in which this subnet is part
                                      Comma separated list of values.
        --dhcp-id DHCP_ID             DHCP Proxy to use within this subnet
        --tftp-id TFTP_ID             TFTP Proxy to use within this subnet
        --dns-id DNS_ID               DNS Proxy to use within this subnet
    """

    args = {
        'name': generate_name(8, 8),
        'network': generate_ipaddr(ip3=True),
        'mask': '255.255.255.0',
        'gateway': '',
        'dns-primary': '',
        'dns-secondary': '',
        'from': '',
        'to': '',
        'vlanid': '',
        'domain-ids': '',
        'dhcp-id': '',
        'tftp-id': '',
        'dns-id': '',
    }

    args = update_dictionary(args, options)
    create_object(Subnet, args)

    return args


def make_user(options=None):
    """
    Usage:
        hammer user create [OPTIONS]

    Options:
        --login LOGIN
        --firstname FIRSTNAME
        --lastname LASTNAME
        --mail MAIL
        --admin ADMIN                 Is an admin account?
        --password PASSWORD
        --auth-source-id AUTH_SOURCE_ID
    """

    login = generate_name(6)

    #Assigning default values for attributes
    args = {
        'login': login,
        'firstname': generate_name(),
        'lastname': generate_name(),
        'mail': "%s@example.com" % login,
        'admin': None,
        'password': generate_name(),
        'auth-source-id': 1,
    }

    args = update_dictionary(args, options)
    create_object(User, args)

    return args


def make_compute_resource(options=None):
    """
    Usage:
        hammer compute_resource create [OPTIONS]

    Options:
        --name NAME
        --provider PROVIDER           Providers include Libvirt, Ovirt, EC2,
            Vmware, Openstack, Rackspace, GCE
        --url URL                     URL for Libvirt, Ovirt, and Openstack
        --description DESCRIPTION
        --user USER                   Username for Ovirt, EC2, Vmware,
            Openstack. Access Key for EC2.
        --password PASSWORD           Password for Ovirt, EC2, Vmware,
            Openstack. Secret key for EC2
        --uuid UUID                   for Ovirt, Vmware Datacenter
        --region REGION               for EC2 only
        --tenant TENANT               for Openstack only
        --server SERVER               for Vmware
        -h, --help                    print help
    """
    options = options or {}
    args = {
        'name': generate_name(8, 8),
        'provider': None,
        'url': None,
        'description': None,
        'user': None,
        'password': None,
        'uuid': None,
        'region': None,
        'tenant': None,
        'server': None
    }

    args = update_dictionary(args, options)
    create_object(ComputeResource, args)
def make_org(options=None):
    """
    Usage:
        hammer organization create [OPTIONS]

    Options:
        --name NAME
    """
    #Assigning default values for attributes
    args = {
        'name': generate_name(6)
    }

    args = update_dictionary(args, options)
    create_object(Org, args)

    return args


def make_domain(options=None):
    """
    Usage:
        hammer domain create [OPTIONS]

    Options:
        --name NAME                   The full DNS Domain name
        --dns-id DNS_ID               DNS Proxy to use within this domain
        --description DESC            Full name describing the domain
    """
    #Assigning default values for attributes
    args = {
        'name': generate_name(6),
        'dns-id': '',
        'description': '',
    }

    args = update_dictionary(args, options)
    create_object(Domain, args)

    return args


def make_hostgroup(options=None):
    """
    Usage:
    hammer hostgroup create [OPTIONS]

    Options:
        --name NAME
        --parent-id PARENT_ID
        --environment-id ENVIRONMENT_ID
        --operatingsystem-id OPERATINGSYSTEM_ID
        --architecture-id ARCHITECTURE_ID
        --medium-id MEDIUM_ID
        --ptable-id PTABLE_ID
        --puppet-ca-proxy-id PUPPET_CA_PROXY_ID
        --subnet-id SUBNET_ID
        --domain-id DOMAIN_ID
        --puppet-proxy-id PUPPET_PROXY_ID

    """
    #Assigning default values for attributes
    args = {
        'name': generate_name(6),
        'parent-id': '',
        'environment-id': '',
        'operatingsystem-id': '',
        'architecture-id': '',
        'medium-id': '',
        'ptable-id': '',
        'puppet-ca-proxy-id': '',
        'subnet-id': '',
        'domain-id': '',
        'puppet-proxy-id': '',
    }
    args = update_dictionary(args, options)
    create_object(HostGroup, args)

    return args


def make_medium(options=None):
    """
    Usage:
    hammer medium create [OPTIONS]

    Options:
    --name NAME                Name of media
    --path PATH                The path to the medium, can be a URL or a valid
                               NFS server (exclusive of the architecture)
                               for example http://mirror.centos.org/centos/
                               $version/os/$arch where $arch will be
                               substituted for the host’s actual OS
                               architecture and $version, $major and $minor
                               will be substituted for the version of the
                               operating system.
                               Solaris and Debian media may also use $release.
    --os-family OS_FAMILY      The family that the operating system belongs to.
                               Available families:
                               Archlinux
                               Debian
                               Gentoo
                               Redhat
                               Solaris
                               Suse
                               Windows
    --operatingsystem-ids OPERATINGSYSTEM_IDS Comma separated list of values.
    --operatingsystem-ids OSIDS   os ids
                                  Comma separated list of values.

    """
    #Assigning default values for attributes
    args = {
        'name': generate_name(6),
        'path': 'http://%s' % (generate_string('alpha', 6)),
        'os-family': '',
        'operatingsystem-ids': '',
    }

    args = update_dictionary(args, options)
    create_object(Medium, args)

    return args


def make_environment(options=None):
    """
    Usage:
    hammer environment create [OPTIONS]

    Options:
    --name NAME
    """
    #Assigning default values for attributes
    args = {
        'name': generate_name(6),
    }

    args = update_dictionary(args, options)
    create_object(Environment, args)

    return args


def make_template(options=None):
    """
    Usage:
    hammer template create [OPTIONS]

    Options:
    --file TEMPLATE             Path to a file that contains the template
    --type TYPE                 Template type. Eg. snippet, script, provision
    --name NAME                 template name
    --audit-comment AUDIT_COMMENT
    --operatingsystem-ids OPERATINGSYSTEM_IDS
                                Array of operating systems ID
                                to associate the template with
                                Comma separated list of values.

    """
    #Assigning default values for attribute
    args = {
        'file': "/tmp/%s" % generate_name(),
        'type': random.choice(TEMPLATE_TYPES),
        'name': generate_name(6),
        'audit-comment': '',
        'operatingsystem-ids': '',
        #TODO: Change '' to None when base is coded with disregarding None
        #TODO: Fix other methods above for this change too
        }

    #Special handling for template factory
    (file_handle, layout) = mkstemp(text=True)
    chmod(layout, 0700)
    with open(layout, "w") as ptable:
        ptable.write(generate_name())
    #Upload file to server
    Base.upload_file(local_file=layout, remote_file=args['file'])
    #End - Special handling for template factory

    args = update_dictionary(args, options)
    create_object(Template, args)

    return args<|MERGE_RESOLUTION|>--- conflicted
+++ resolved
@@ -9,17 +9,14 @@
 import logging
 import random
 
-<<<<<<< HEAD
+from os import chmod
+#TODO: Remove Base when upload_file is moved to a new module
+from robottelo.cli.base import Base
 from robottelo.cli.computeresource import ComputeResource
-=======
-from os import chmod
-from robottelo.cli.base import Base
-#TODO: Remove Base when upload_file is moved to a new module
 from robottelo.cli.domain import Domain
 from robottelo.cli.environment import Environment
 from robottelo.cli.hostgroup import HostGroup
 from robottelo.cli.medium import Medium
->>>>>>> 9fc130e7
 from robottelo.cli.model import Model
 from robottelo.cli.org import Org
 from robottelo.cli.proxy import Proxy
@@ -239,6 +236,8 @@
 
     args = update_dictionary(args, options)
     create_object(ComputeResource, args)
+
+
 def make_org(options=None):
     """
     Usage:
