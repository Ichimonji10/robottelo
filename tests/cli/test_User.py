#!/usr/bin/env python
# -*- encoding: utf-8 -*-
# vim: ts=4 sw=4 expandtab ai

from basecli import BaseCLI
<<<<<<< HEAD
from lib.common.helpers import generate_name, generate_string
=======
from lib.common.helpers import generate_name
from lib.common.helpers import generate_string
>>>>>>> f6381c96


class User(BaseCLI):

    def _create_user(self, login=None, fname=None, lname=None,
                     email=None, admin=None, passwd1=None):

        login = login or generate_name(6)
        fname = fname or generate_name()
        lname = lname or generate_name()
        email = email or "%s@example.com" % login
        admin = admin
        passwd1 = passwd1 or generate_name()

        self.user.create(
            login, fname, lname, email, admin, passwd1)

        self.assertTrue(self.user.exists(login))

    def test_create_user_1(self):
        "Successfully creates a new user"

        password = generate_name(6)
        self._create_user(None, None, password)

    def test_delete_user_1(self):
        "Creates and immediately deletes user."

        password = generate_name(6)
        login = generate_name(6)
        self._create_user(login=login, passwd1=password)

        user = self.user.user(login)
        self.user.delete(user['Id'])
        self.assertFalse(self.user.exists(login))

    def test_create_user_utf8(self):
        "Create utf8 user"

        password = generate_string('alpha', 6)
        email_name = generate_string('alpha', 6)
        email = "%s@example.com" % email_name
        login = generate_string('utf8', 6).encode('utf-8')
        self._create_user(login=login, email=email, passwd1=password)

    def test_create_user_latin1(self):
        "Create latin1 user"

        password = generate_string('alpha', 6)
        email_name = generate_string('alpha', 6)
        email = "%s@example.com" % email_name
<<<<<<< HEAD
        self._create_user(name, email, password)
=======
        login = generate_string('latin1', 6).encode('utf-8')
        self._create_user(login=login, email=email, passwd1=password)
>>>>>>> f6381c96
<|MERGE_RESOLUTION|>--- conflicted
+++ resolved
@@ -3,12 +3,8 @@
 # vim: ts=4 sw=4 expandtab ai
 
 from basecli import BaseCLI
-<<<<<<< HEAD
-from lib.common.helpers import generate_name, generate_string
-=======
 from lib.common.helpers import generate_name
 from lib.common.helpers import generate_string
->>>>>>> f6381c96
 
 
 class User(BaseCLI):
@@ -60,9 +56,5 @@
         password = generate_string('alpha', 6)
         email_name = generate_string('alpha', 6)
         email = "%s@example.com" % email_name
-<<<<<<< HEAD
-        self._create_user(name, email, password)
-=======
         login = generate_string('latin1', 6).encode('utf-8')
         self._create_user(login=login, email=email, passwd1=password)
->>>>>>> f6381c96
