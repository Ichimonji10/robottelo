--- conflicted
+++ resolved
@@ -220,13 +220,9 @@
         if options is None:
             options = {}
 
-<<<<<<< HEAD
         result = self.execute(self._construct_command(options),
                               expect_csv=True)
-=======
-        result = self.execute(self._construct_command(options))
         # Converting stdout to a list of dictionaries
->>>>>>> 41ffc64d
         stdout = result['stdout']
         result['stdout'] = csv_to_dictionary(stdout) if stdout else {}
 
@@ -242,17 +238,12 @@
             options = {}
             options['per-page'] = 10000
 
-<<<<<<< HEAD
-        stdout = self.execute(self._construct_command(options),
-                              expect_csv=True)['stdout']
-        return csv_to_dictionary(stdout) if stdout else {}
-=======
-        result = self.execute(self._construct_command(options))
+        result = self.execute(self._construct_command(options),
+                              expect_csv=True)
         stdout = result['stdout']
         result['stdout'] = csv_to_dictionary(stdout) if stdout else {}
 
         return result
->>>>>>> 41ffc64d
 
     def remove_operating_system(self, options=None):
         """
