--- conflicted
+++ resolved
@@ -57,13 +57,8 @@
     "arch.name": (By.ID, "architecture_name"),
     "arch.submit": (By.NAME, "commit"),
     "arch.delete": (By.XPATH, "//a[contains(@href, '/architectures/%s')]"),
-    "arch.arch_name": (By.XPATH, "//a[contains(., '%s')]"),
-<<<<<<< HEAD
     "arch.os_name": (
         By.XPATH, "//label[@class='operatingsystem' and contains(., '%s')]"),
-=======
-    "arch.os_name": (By.XPATH, "//label[@class='operatingsystem' and contains(., '%s')]"),
->>>>>>> 6b833f15
 
     #Medium
     "medium.new": (By.XPATH, "//a[contains(@href, '/media/new')]"),
